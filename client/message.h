--- conflicted
+++ resolved
@@ -25,18 +25,11 @@
 // message just published.
 struct ActiveMessage {
   ActiveMessage() = default;
-<<<<<<< HEAD
-  ActiveMessage(std::shared_ptr<details::SubscriberImpl> sub, size_t len,
-                MessageSlot *slot, const void *buf, uint64_t ord, int64_t ts,
-                int vchan_id, bool is_activation);
-  ActiveMessage(size_t len, uint64_t ord, uint64_t ts, int vchan_id, bool is_activation)
-      : length(len), ordinal(ord), timestamp(ts), vchan_id(vchan_id), is_activation(is_activation) {}
-=======
   ActiveMessage(std::shared_ptr<details::SubscriberImpl> subr, size_t len,
-          MessageSlot *slot_ptr, const void *buf, uint64_t ord, int64_t ts, int vid);
-  ActiveMessage(size_t len, uint64_t ord, uint64_t ts, int vid)
-      : length(len), ordinal(ord), timestamp(ts), vchan_id(vid) {}
->>>>>>> cf7800d7
+                MessageSlot *slot_ptr, const void *buf, uint64_t ord, int64_t ts,
+                int vid, bool activation);
+  ActiveMessage(size_t len, uint64_t ord, uint64_t ts, int vid, bool activation)
+      : length(len), ordinal(ord), timestamp(ts), vchan_id(vid), is_activation(is_activation) {}
   ~ActiveMessage();
 
   // Can't be copied but can be moved.
@@ -55,7 +48,7 @@
     ordinal = -1;
     timestamp = 0;
     vchan_id = -1;
-    is_activation = false;
+    bool is_activation = false;
   }
 
   std::shared_ptr<details::SubscriberImpl>
@@ -65,24 +58,15 @@
   const void *buffer = nullptr; // Address of message payload.
   uint64_t ordinal = 0;         // Monotonic number of message.
   uint64_t timestamp = 0;       // Nanosecond time message was published.
-<<<<<<< HEAD
-  int vchan_id;                 // Virtual channel ID (or -1 if not used).
+  int vchan_id = -1;            // Virtual channel ID (or -1 if not used).
   bool is_activation = false;   // Is this an activation message?
-=======
-  int vchan_id = -1;            // Virtual channel ID (or -1 if not used).
->>>>>>> cf7800d7
 };
 
 struct Message {
   Message() = default;
-<<<<<<< HEAD
-  Message(size_t len, const void *buf, uint64_t ord, int64_t ts, int vchan_id, bool is_activation)
+  Message(size_t len, const void *buf, uint64_t ord, int64_t ts, int vid, bool activation)
       : length(len), buffer(buf), ordinal(ord), timestamp(ts),
-        vchan_id(vchan_id), is_activation(is_activation) {}
-=======
-  Message(size_t len, const void *buf, uint64_t ord, int64_t ts, int vid)
-      : length(len), buffer(buf), ordinal(ord), timestamp(ts), vchan_id(vid) {}
->>>>>>> cf7800d7
+        vchan_id(vid), is_activation(activation) {}
   Message(std::shared_ptr<ActiveMessage> msg)
       : active_message(std::move(msg)), length(active_message->length),
         buffer(active_message->buffer), ordinal(active_message->ordinal),
@@ -95,12 +79,8 @@
   const void *buffer = nullptr;
   uint64_t ordinal = 0;
   uint64_t timestamp = 0;
-<<<<<<< HEAD
-  int vchan_id;               // Virtual channel ID (or -1 if not used).
+  int vchan_id = -1;               // Virtual channel ID (or -1 if not used).
   bool is_activation = false; // Is this an activation message?
-=======
-  int vchan_id = -1;            // Virtual channel ID (or -1 if not used).
->>>>>>> cf7800d7
 };
 
 } // namespace subspace