#include "rpc/client/rpc_client.h"
#include "rpc/server/rpc_server.h"

namespace subspace {

RpcClient::RpcClient(std::string service, uint64_t client_id,
                     std::string subspace_server_socket)
    : service_(std::move(service)), client_id_(client_id),
      subspace_server_socket_(std::move(subspace_server_socket)),
      logger_("rpcclient") {}

RpcClient::~RpcClient() {
  if (session_id_ != 0) {
    auto status = CloseService(std::chrono::nanoseconds(0), coroutine_);
    if (!status.ok()) {
      logger_.Log(toolbelt::LogLevel::kError, "Error closing RPC client: %s",
                  status.ToString().c_str());
    }
  }
}

<<<<<<< HEAD
absl::StatusOr<int> RpcClient::FindMethod(std::string_view method) {
=======
absl::StatusOr<int> RpcClient::FindMethod(const std::string &method) {
>>>>>>> c24429fc
  auto it = method_name_to_id_.find(method);
  if (it == method_name_to_id_.end()) {
    return absl::NotFoundError("Method not found");
  }
  return it->second;
}

absl::Status RpcClient::Open(std::chrono::nanoseconds timeout,
                             co::Coroutine *c) {
  if (session_id_ != 0) {
    return absl::FailedPreconditionError("Session already initialized");
  }
  logger_.Log(toolbelt::LogLevel::kDebug,
              "Initializing RPC client for service: %s", service_.c_str());
  coroutine_ = c;
  auto client = Client::Create(subspace_server_socket_);
  if (!client.ok()) {
    return absl::InternalError(absl::StrFormat("Failed to create client: %s",
                                               client.status().ToString()));
  }
  client_ = std::move(*client);

  return OpenService(timeout, c);
}

absl::Status RpcClient::Close(std::chrono::nanoseconds timeout,
                              co::Coroutine *c) {
  if (session_id_ == 0) {
    return absl::FailedPreconditionError("Session not initialized");
  }
  auto status = CloseService(timeout, coroutine_);
  if (!status.ok()) {
    return absl::InternalError(
        absl::StrFormat("Failed to close service: %s", status.ToString()));
  }
  session_id_ = 0;
  return absl::OkStatus();
}

absl::Status
RpcClient::PublishServerRequest(const subspace::RpcServerRequest &req,
                                std::chrono::nanoseconds timeout,
                                co::Coroutine *c) {
  uint64_t length = req.ByteSizeLong();
  absl::StatusOr<void *> buffer;
  for (;;) {
    if (service_pub_->NumSubscribers() == 0) {
      return absl::InternalError("No subscribers; is the RPC server running?");
    }
    buffer = service_pub_->GetMessageBuffer(int32_t(length));
    if (!buffer.ok()) {
      return absl::InternalError(absl::StrFormat(
          "Failed to get message buffer: %s", buffer.status().ToString()));
    }
    if (*buffer != nullptr) {
      break;
    }
    // Can't send yet, wait and try again.
    auto wait_status = service_pub_->Wait(timeout, c);
    if (!wait_status.ok()) {
      return absl::InternalError(absl::StrFormat(
          "Failed to wait for message buffer: %s", wait_status.ToString()));
    }
  }

  if (!req.SerializeToArray(*buffer, int32_t(length))) {
    return absl::InternalError(absl::StrFormat(
        "Failed to serialize request: %s", buffer.status().ToString()));
  }
  auto pub_status = service_pub_->PublishMessage(int32_t(length));
  if (!pub_status.ok()) {
    return absl::InternalError(absl::StrFormat("Failed to publish request: %s",
                                               pub_status.status().ToString()));
  }
  logger_.Log(toolbelt::LogLevel::kDebug, "Published RPC request: %s",
              req.DebugString().c_str());
  return absl::OkStatus();
}

absl::StatusOr<subspace::RpcServerResponse>
RpcClient::ReadServerResponse(int request_id, std::chrono::nanoseconds timeout,
                              co::Coroutine *c) {
  // Wait for the response and read it.
  for (;;) {
    auto wait_status = service_sub_->Wait(timeout, c);
    if (!wait_status.ok()) {
      return absl::InternalError("Timeout waiting for response");
    }
    for (;;) {
      auto m = service_sub_->ReadMessage();
      if (!m.ok()) {
        return absl::InternalError(absl::StrFormat("Failed to read message: %s",
                                                   m.status().ToString()));
      }
      if (m->length > 0) {
        subspace::Message msg = std::move(*m);
        subspace::RpcServerResponse response;
        if (!response.ParseFromArray(msg.buffer, msg.length)) {
          return absl::InternalError("Failed to parse RPC server response");
        }
        if (response.client_id() == client_id_ &&
            response.request_id() == request_id) {
          logger_.Log(toolbelt::LogLevel::kDebug,
                      "Received RPC server response: %s",
                      response.DebugString().c_str());
          return response;
        }
        break;
      }
    }
  }
}

absl::Status RpcClient::OpenService(std::chrono::nanoseconds timeout,
                                    co::Coroutine *c) {
  logger_.Log(toolbelt::LogLevel::kDebug, "Opening service");
  subspace::RpcServerRequest req;
  req.set_client_id(client_id_);
  int request_id = next_request_id_++;
  req.set_request_id(request_id);
  req.mutable_open();

  auto client = subspace::Client::Create(subspace_server_socket_, service_);
  if (!client.ok()) {
    return absl::InternalError(absl::StrFormat(
        "Failed to create subspace client: %s", client.status().ToString()));
  }
  client_ = std::move(*client);
  std::string request_name = absl::StrFormat("/rpc/%s/request", service_);
  logger_.Log(toolbelt::LogLevel::kDebug, "Creating publisher to channel: %s",
              request_name.c_str());
  auto pub = client_->CreatePublisher(request_name,
                                      {.slot_size = kRpcRequestSlotSize,
                                       .num_slots = kRpcRequestNumSlots,
                                       .reliable = true,
                                       .type = "subspace.RpcServerRequest"});
  if (!pub.ok()) {
    return absl::InternalError(absl::StrFormat(
        "Failed to create request publisher: %s", pub.status().ToString()));
  }
  service_pub_ = std::make_shared<subspace::Publisher>(std::move(*pub));

  auto sub = client_->CreateSubscriber(
      absl::StrFormat("/rpc/%s/response", service_),
      {.reliable = true, .type = "subspace.RpcServerResponse"});
  if (!sub.ok()) {
    return absl::InternalError(absl::StrFormat(
        "Failed to create response subscriber: %s", sub.status().ToString()));
  }

  service_sub_ = std::make_shared<subspace::Subscriber>(std::move(*sub));

  logger_.Log(toolbelt::LogLevel::kDebug, "Sending open request");
  auto pub_status = PublishServerRequest(req, timeout, c);
  if (!pub_status.ok()) {
    return pub_status;
  }

  auto resp = ReadServerResponse(request_id, timeout, c);
  if (!resp.ok()) {
    return absl::InternalError(absl::StrFormat(
        "Failed to read server response: %s", resp.status().ToString()));
  }

  subspace::RpcServerResponse response = std::move(*resp);
  if (!response.has_open()) {
    return absl::InternalError("RPC server response is missing open");
  }
  session_id_ = response.open().session_id();

  // Populate the methods.
  for (const auto &method : response.open().methods()) {
    auto m = std::make_shared<client_internal::Method>();
    m->name = method.name();
    m->id = method.id();
    m->request_type = method.request_channel().type();
    m->response_type = method.response_channel().type();
    m->slot_size = method.request_channel().slot_size();
    m->num_slots = method.request_channel().num_slots();

    auto pub = client_->CreatePublisher(
        method.request_channel().name(), m->slot_size, m->num_slots,
        {.reliable = true, .type = method.request_channel().type()});
    if (!pub.ok()) {
      return absl::InternalError(absl::StrFormat(
          "Failed to create request publisher: %s", pub.status().ToString()));
    }
    m->request_publisher =
        std::make_shared<subspace::Publisher>(std::move(*pub));

    auto sub = client_->CreateSubscriber(
        method.response_channel().name(),
        {.reliable = true, .type = method.response_channel().type()});
    if (!sub.ok()) {
      return absl::InternalError(absl::StrFormat(
          "Failed to create response subscriber: %s", sub.status().ToString()));
    }
    m->response_subscriber =
        std::make_shared<subspace::Subscriber>(std::move(*sub));

    if (!method.cancel_channel().empty()) {
      auto cpub = client_->CreatePublisher(method.cancel_channel(),
                                           kCancelChannelSlotSize,
                                           kCancelChannelNumSlots,
                                           {
                                               .reliable = true,
                                           });
      if (!cpub.ok()) {
        return absl::InternalError(absl::StrFormat(
            "Failed to create cancel publisher: %s", cpub.status().ToString()));
      }
      m->cancel_publisher =
          std::make_shared<subspace::Publisher>(std::move(*cpub));
    }
    method_name_to_id_[m->name] = m->id;
    methods_[m->id] = std::move(m);
  }
  logger_.Log(toolbelt::LogLevel::kInfo,
              "Opened service %s with session ID: %d", service_.c_str(),
              session_id_);
  return absl::OkStatus();
}

absl::Status RpcClient::CloseService(std::chrono::nanoseconds timeout,
                                     co::Coroutine *c) {
  subspace::RpcServerRequest req;
  req.set_client_id(client_id_);
  int request_id = next_request_id_++;
  req.set_request_id(request_id);
  req.mutable_close()->set_session_id(session_id_);

  auto pub_status = PublishServerRequest(req, timeout, c);
  if (!pub_status.ok()) {
    return pub_status;
  }

  auto resp = ReadServerResponse(request_id, timeout, c);
  if (!resp.ok()) {
    return absl::InternalError(absl::StrFormat(
        "Failed to read server response: %s", resp.status().ToString()));
  }

  subspace::RpcServerResponse response = std::move(*resp);
  if (!response.has_close()) {
    return absl::InternalError("RPC server response is missing close");
  }
  return absl::OkStatus();
}

absl::StatusOr<google::protobuf::Any>
RpcClient::InvokeMethod(int method_id, const google::protobuf::Any &request,
                        std::chrono::nanoseconds timeout, co::Coroutine *c) {
  if (c == nullptr) {
    c = coroutine_;
  }
  auto it = methods_.find(method_id);
  if (it == methods_.end()) {
    return absl::NotFoundError(
        absl::StrFormat("Method %d not found", method_id));
  }

  const auto &method = it->second;

  subspace::RpcRequest req;
  int request_id = ++next_request_id_;
  req.set_client_id(client_id_);
  req.set_session_id(session_id_);
  req.set_request_id(request_id);
  req.set_method(method_id);
  *req.mutable_argument() = request;

  absl::StatusOr<void *> buffer;
  for (;;) {
    if (method->request_publisher->NumSubscribers() == 0) {
      return absl::InternalError("No subscribers; is the RPC server running?");
    }
        buffer = method->request_publisher->GetMessageBuffer(
        int32_t(req.ByteSizeLong()));
    if (!buffer.ok()) {
      return absl::InternalError(absl::StrFormat(
          "Failed to get message buffer: %s", buffer.status().ToString()));
    }
    if (*buffer != nullptr) {
      break;
    }
    // Can't send yet, wait and try again.
    auto wait_status = method->request_publisher->Wait(timeout, c);
    if (!wait_status.ok()) {
      return absl::InternalError(absl::StrFormat(
          "Failed to wait for message buffer: %s", wait_status.ToString()));
    }
  }

  // We can serialize and publish now.
  uint64_t request_size = req.ByteSizeLong();
  if (!req.SerializeToArray(*buffer, int32_t(request_size))) {
    return absl::InternalError(absl::StrFormat(
        "Failed to serialize request: %s", req.SerializeAsString()));
  }
  auto pub_status =
      method->request_publisher->PublishMessage(int32_t(request_size));
  if (!pub_status.ok()) {
    return absl::InternalError(absl::StrFormat("Failed to publish request: %s",
                                               pub_status.status().ToString()));
  }

  // Wait for the response.
  for (;;) {
    auto wait_status = method->response_subscriber->Wait(timeout, c);
    if (!wait_status.ok()) {
      return absl::InternalError(absl::StrFormat(
          "Error waiting for response: %s", wait_status.ToString()));
    }
    for (;;) {
      auto m = method->response_subscriber->ReadMessage();
      if (!m.ok()) {
        return absl::InternalError(absl::StrFormat("Failed to read message: %s",
                                                   m.status().ToString()));
      }
      if (m->length > 0) {
        subspace::Message msg = std::move(*m);
        subspace::RpcResponse rpc_response;
        if (!rpc_response.ParseFromArray(msg.buffer, msg.length)) {
          return absl::InternalError("Failed to parse RPC response");
        }
        if (rpc_response.client_id() == client_id_ &&
            rpc_response.request_id() == request_id &&
            rpc_response.session_id() == session_id_) {
          logger_.Log(toolbelt::LogLevel::kDebug, "Received RPC response: %s",
                      rpc_response.DebugString().c_str());
          if (!rpc_response.error().empty()) {
            return absl::InternalError(
                absl::StrFormat("%s", rpc_response.error()));
          }
          return rpc_response.result();
        }
        continue;
      }
      break;
    }
  }
}

absl::Status RpcClient::InvokeMethod(
    int method_id, const google::protobuf::Any &request,
    std::function<void(std::shared_ptr<RpcClient>, uint64_t, int, int,
                       std::shared_ptr<client_internal::Method>,
                       const RpcResponse *)>
        response_handler,
    std::chrono::nanoseconds timeout, co::Coroutine *c) {
  std::cerr << "shared_from_this: " << shared_from_this() << "\n";
  if (c == nullptr) {
    c = coroutine_;
  }
  auto it = methods_.find(method_id);
  if (it == methods_.end()) {
    return absl::NotFoundError(
        absl::StrFormat("Method %d not found", method_id));
  }

  const auto &method = it->second;

  subspace::RpcRequest req;
  int request_id = ++next_request_id_;
  req.set_client_id(client_id_);
  req.set_session_id(session_id_);
  req.set_request_id(request_id);
  req.set_method(method_id);
  *req.mutable_argument() = request;

  absl::StatusOr<void *> buffer;
  for (;;) {
    if (method->request_publisher->NumSubscribers() == 0) {
      return absl::InternalError("No subscribers; is the RPC server running?");
    }
    buffer = method->request_publisher->GetMessageBuffer(
        int32_t(req.ByteSizeLong()));
    if (!buffer.ok()) {
      return absl::InternalError(absl::StrFormat(
          "Failed to get message buffer: %s", buffer.status().ToString()));
    }
    if (*buffer != nullptr) {
      break;
    }
    // Can't send yet, wait and try again.
    auto wait_status = method->request_publisher->Wait(timeout, c);
    if (!wait_status.ok()) {
      return absl::InternalError(absl::StrFormat(
          "Failed to wait for message buffer: %s", wait_status.ToString()));
    }
  }

  // We can serialize and publish now.
  uint64_t request_size = req.ByteSizeLong();
  if (!req.SerializeToArray(*buffer, int32_t(request_size))) {
    return absl::InternalError(absl::StrFormat(
        "Failed to serialize request: %s", req.SerializeAsString()));
  }
  auto pub_status =
      method->request_publisher->PublishMessage(int32_t(request_size));
  if (!pub_status.ok()) {
    return absl::InternalError(absl::StrFormat("Failed to publish request: %s",
                                               pub_status.status().ToString()));
  }
  // We have sent the method invocation request.  Now we receive all the
  // responses.

  for (;;) {
    auto wait_status = method->response_subscriber->Wait(timeout, c);
    if (!wait_status.ok()) {
      return absl::InternalError(absl::StrFormat(
          "Error waiting for response: %s", wait_status.ToString()));
    }
    for (;;) {
      auto m = method->response_subscriber->ReadMessage();
      if (!m.ok()) {
        return absl::InternalError(absl::StrFormat("Failed to read message: %s",
                                                   m.status().ToString()));
      }
      if (m->length > 0) {
        subspace::Message msg = std::move(*m);
        subspace::RpcResponse rpc_response;
        if (!rpc_response.ParseFromArray(msg.buffer, msg.length)) {
          return absl::InternalError("Failed to parse RPC response");
        }
        if (rpc_response.client_id() == client_id_ &&
            rpc_response.request_id() == request_id &&
            rpc_response.session_id() == session_id_) {
          logger_.Log(toolbelt::LogLevel::kDebug, "Received RPC response: %s",
                      rpc_response.DebugString().c_str());
          if (!rpc_response.error().empty()) {
            return absl::InternalError(
                absl::StrFormat("%s", rpc_response.error()));
          }
          std::cerr << "Calling response handler\n";
          response_handler(shared_from_this(), client_id_, session_id_,
                           request_id, method, &rpc_response);
          // We stop receiving response if this is the last one, cancelled or
          // errored
          if (rpc_response.is_last() || rpc_response.is_cancelled() ||
              !rpc_response.error().empty()) {
            return absl::OkStatus();
          }
        }
        continue;
      }
      break;
    }
  }
  return absl::OkStatus();
}

absl::Status
RpcClient::CancelRequest(uint64_t client_id, int session_id, int request_id,
                         std::shared_ptr<client_internal::Method> method,
                         std::chrono::nanoseconds timeout, co::Coroutine *c) {
  subspace::RpcCancelRequest req;
  req.set_client_id(client_id_);
  req.set_session_id(session_id_);
  req.set_request_id(request_id);

  absl::StatusOr<void *> buffer;
  for (;;) {
    buffer =
        method->cancel_publisher->GetMessageBuffer(int32_t(req.ByteSizeLong()));
    if (!buffer.ok()) {
      return absl::InternalError(
          absl::StrFormat("Failed to get message buffer for cancel: %s",
                          buffer.status().ToString()));
    }
    if (*buffer != nullptr) {
      break;
    }
    // Can't send yet, wait and try again.
    auto wait_status = method->cancel_publisher->Wait(timeout, c);
    if (!wait_status.ok()) {
      return absl::InternalError(
          absl::StrFormat("Failed to wait for message buffer for cancel: %s",
                          wait_status.ToString()));
    }
  }

  // We can serialize and publish now.
  uint64_t request_size = req.ByteSizeLong();
  if (!req.SerializeToArray(*buffer, int32_t(request_size))) {
    return absl::InternalError(absl::StrFormat(
        "Failed to serialize cancel request: %s", req.SerializeAsString()));
  }
  auto pub_status =
      method->cancel_publisher->PublishMessage(int32_t(request_size));
  if (!pub_status.ok()) {
    return absl::InternalError(
        absl::StrFormat("Failed to publish cancel request: %s",
                        pub_status.status().ToString()));
  }
  return absl::OkStatus();
}

} // namespace subspace<|MERGE_RESOLUTION|>--- conflicted
+++ resolved
@@ -19,11 +19,7 @@
   }
 }
 
-<<<<<<< HEAD
 absl::StatusOr<int> RpcClient::FindMethod(std::string_view method) {
-=======
-absl::StatusOr<int> RpcClient::FindMethod(const std::string &method) {
->>>>>>> c24429fc
   auto it = method_name_to_id_.find(method);
   if (it == method_name_to_id_.end()) {
     return absl::NotFoundError("Method not found");
