// Copyright 2025 David Allison
// All Rights Reserved
// See LICENSE file for licensing information.

#pragma once

#include "client/client.h"
#include "toolbelt/logging.h"

#include <chrono>
#include <type_traits>
#include <string_view>

namespace subspace {

class RpcClient;

constexpr int32_t kCancelChannelSlotSize = 64;
constexpr int32_t kCancelChannelNumSlots = 8;

namespace client_internal {
struct Method {
  std::string name;
  int id;
  std::string request_type;
  std::string response_type;
  int32_t slot_size;
  int32_t num_slots;
  std::shared_ptr<subspace::Publisher> request_publisher;
  std::shared_ptr<subspace::Subscriber> response_subscriber;
  std::shared_ptr<subspace::Publisher> cancel_publisher;
};

template <typename Response> class ResponseReceiverBase {
public:
  ResponseReceiverBase() = default;
  virtual ~ResponseReceiverBase() = default;

  // Called when a response is received.
  virtual void OnResponse(Response &&response) = 0;
};

template <> class ResponseReceiverBase<void> {
public:
  ResponseReceiverBase() = default;
  virtual ~ResponseReceiverBase() = default;

  // Called when a response is received.
  virtual void OnResponse() = 0;
};
} // namespace client_internal

template <typename Response> class ResponseReceiver : public client_internal::ResponseReceiverBase<Response> {
public:
  ResponseReceiver() = default;
  ~ResponseReceiver() override = default;

  // Called when a response is received.
  // From ResponseReceiverBase:
  //   virtual void OnResponse(Response &&response) = 0;
  // Or, if Response == void:
  //   virtual void OnResponse() = 0;

  virtual void OnFinish() = 0;

  // Called when an error occurs.
  virtual void OnError(const absl::Status &status) = 0;

  virtual void OnCancel() = 0;

  bool IsCancelled() const { return cancelled_; }

  absl::Status Cancel(std::chrono::nanoseconds timeout,
                      co::Coroutine *c = nullptr);

  absl::Status Cancel(co::Coroutine *c = nullptr) {
    return Cancel(std::chrono::nanoseconds(0), c);
  }

  void SetInvokationDetails(std::shared_ptr<RpcClient> client,
                            uint64_t client_id, int session_id, int request_id,
                            std::shared_ptr<client_internal::Method> method) {
    if (client_ != nullptr) {
      return;
    }
    client_id_ = client_id;
    session_id_ = session_id;
    request_id_ = request_id;
    method_ = method;
    client_ = client;
  }

private:
  bool cancelled_ = false;
  uint64_t client_id_ = 0;
  int session_id_ = 0;
  int request_id_ = 0;
  std::shared_ptr<client_internal::Method> method_ = nullptr;
  std::shared_ptr<RpcClient> client_ = nullptr;
};

class RpcClient : public std::enable_shared_from_this<RpcClient> {
public:
  // Create an RPC client.  The arguments are:
  // service: the RPC service to use - there must be an RPC server running on
  //     this service.
  // client_id: the ID of the client - unique per client (getpid() or
  //     gettid() maybe)
  // subspace_server_socket: the socket path for the subspace server
  RpcClient(std::string service, uint64_t client_id,
            std::string subspace_server_socket = "/tmp/subspace");
  ~RpcClient();

  // Set the logger level.  Valid levels are:
  // verbose, debug, info, warning, error
  void SetLogLevel(const std::string &level) { logger_.SetLogLevel(level); }

  // Open the RPC client and connect to the service passed to the constructor.
  absl::Status Open(co::Coroutine *c = nullptr) {
    return Open(std::chrono::nanoseconds(0), c);
  }
  absl::Status Open(std::chrono::nanoseconds timeout,
                    co::Coroutine *c = nullptr);

  absl::Status Close(co::Coroutine *c = nullptr) {
    return Close(std::chrono::nanoseconds(0), c);
  }
  absl::Status Close(std::chrono::nanoseconds timeout,
                     co::Coroutine *c = nullptr);

  absl::StatusOr<int> FindMethod(std::string_view method);

  template <typename Response>
  using CallResult = std::conditional_t<
      std::is_same_v<void, Response>, absl::Status, absl::StatusOr<Response>>;

  // Call with request and response.  A timeout will result in an error.
  // Request type can be:
  //  - A protobuf message type, or
  //  - A container of bytes (with data() and size() members).
  // Response type can be:
  //  - A protobuf message type, or
  //  - `void` (default if omitted) to ignore/discard the response, or
  //  - A container of bytes (constructible from two iterators).
  // For non-void response types, returns absl::StatusOr<Response>,
  // otherwise, returns absl::Status.
  template <typename Request, typename Response = void>
  CallResult<Response> Call(int method_id, const Request &request,
                            std::chrono::nanoseconds timeout,
                            co::Coroutine *c = nullptr);

  // Call with request and response, same as above, except this will
  // block (the coroutine if provided) and there is no timeout.
  template <typename Request, typename Response = void>
  CallResult<Response> Call(int method_id, const Request &request,
                            co::Coroutine *c = nullptr) {
    return Call<Request, Response>(method_id, request,
                                   std::chrono::nanoseconds(0), c);
  }

  // Call with request and response, same as above, but using the method's
  // name rather than its id.  A timeout will result in an error.
  template <typename Request, typename Response = void>
  CallResult<Response>
  Call(std::string_view method_name, const Request &request,
       std::chrono::nanoseconds timeout, co::Coroutine *c = nullptr);

  // Call with request and response, same as above, but using the method's
  // name rather than its id.  This will block (the coroutine if provided)
  // and there is no timeout.
  template <typename Request, typename Response = void>
  CallResult<Response> Call(std::string_view method_name,
                            const Request &request,
                            co::Coroutine *c = nullptr) {
    return Call<Request, Response>(method_name, request,
                                   std::chrono::nanoseconds(0), c);
  }

  // Call a streaming function.  A class derived from the ResponseReceiver
  // interface is provided and will be used to receive responses.  This
  // function will block until all streaming responses have been received.
  // Request type can be:
  //  - A protobuf message type, or
  //  - A container of bytes (with data() and size() members).
  // Response type can be:
  //  - A protobuf message type, or
  //  - `void` (default if omitted) to ignore/discard the response, or
  //  - A container of bytes (constructible from two iterators).
  template <typename Request, typename Response>
  absl::Status Call(int method_id, const Request &request,
                    ResponseReceiver<Response> &receiver,
                    std::chrono::nanoseconds timeout,
                    co::Coroutine *c = nullptr);

  template <typename Request, typename Response>
  absl::Status Call(const std::string &method_name, const Request &request,
                    ResponseReceiver<Response> &receiver,
                    std::chrono::nanoseconds timeout,
                    co::Coroutine *c = nullptr);

  template <typename Request, typename Response>
  absl::Status Call(int method_id, const Request &request,
                    ResponseReceiver<Response> &receiver,
                    co::Coroutine *c = nullptr) {
    return Call(method_id, request, receiver, std::chrono::nanoseconds(0), c);
  }

  template <typename Request, typename Response>
  absl::Status Call(const std::string &method_name, const Request &request,
                    ResponseReceiver<Response> &receiver,
                    co::Coroutine *c = nullptr) {
    return Call(method_name, request, receiver, std::chrono::nanoseconds(0), c);
  }

  absl::Status CancelRequest(uint64_t client_id, int session_id, int request_id,
                             std::shared_ptr<client_internal::Method> method,
                             std::chrono::nanoseconds timeout,
                             co::Coroutine *c);

private:
  absl::Status OpenService(std::chrono::nanoseconds timeout, co::Coroutine *c);
  absl::Status CloseService(std::chrono::nanoseconds timeout, co::Coroutine *c);
  absl::Status PublishServerRequest(const subspace::RpcServerRequest &req,
                                    std::chrono::nanoseconds timeout,
                                    co::Coroutine *c = nullptr);
  absl::StatusOr<subspace::RpcServerResponse>
  ReadServerResponse(int request_id, std::chrono::nanoseconds timeout,
                     co::Coroutine *c = nullptr);

  // Low level method invocation functions that takes untyped protobuf.Any
  // request and response.
  absl::StatusOr<google::protobuf::Any>
  InvokeMethod(int method_id, const google::protobuf::Any &request,
               co::Coroutine *c = nullptr) {
    return InvokeMethod(method_id, request, std::chrono::nanoseconds(0), c);
  }

  absl::StatusOr<google::protobuf::Any>
  InvokeMethod(int method_id, const google::protobuf::Any &request,
               std::chrono::nanoseconds timeout, co::Coroutine *c = nullptr);

  absl::Status
  InvokeMethod(int method_id, const google::protobuf::Any &request,
               std::function<void(std::shared_ptr<RpcClient>, uint64_t, int,
                                  int, std::shared_ptr<client_internal::Method>,
                                  const RpcResponse *)>
                   response_handler,
               std::chrono::nanoseconds timeout, co::Coroutine *c = nullptr);

  // This is only used for error reporting so a linear search is fine.
  std::string MethodName(int id) const {
    for (const auto &m : methods_) {
      if (m.second->id == id) {
        return m.second->name;
      }
    }
    return "unknown";
  }

  void Destroy() {
    client_.reset();
    service_sub_.reset();
    service_pub_.reset();
    methods_.clear();
    closed_ = true;
  }

  std::string service_;
  uint64_t client_id_;
  std::string subspace_server_socket_;
  toolbelt::Logger logger_;
  co::Coroutine *coroutine_ = nullptr;
  std::shared_ptr<subspace::Client> client_;
  absl::flat_hash_map<int, std::shared_ptr<client_internal::Method>> methods_;
  absl::flat_hash_map<std::string_view, int> method_name_to_id_;
  int session_id_ = 0;
  int next_request_id_ = 0;
  std::shared_ptr<subspace::Publisher> service_pub_;
  std::shared_ptr<subspace::Subscriber> service_sub_;
  bool closed_ = false;
};

// Call with request and response.  Both types must be protobuf messages.  A
// timeout will result in an error.
template <typename Request, typename Response>
inline RpcClient::CallResult<Response>
RpcClient::Call(int method_id, const Request &request,
                std::chrono::nanoseconds timeout, co::Coroutine *c) {
  google::protobuf::Any any;
<<<<<<< HEAD
  if constexpr (std::is_base_of_v<google::protobuf::Message, Request>) {
    any.PackFrom(request);
  } else {
    RawMessage raw_request;
    raw_request.set_data(request.data(), request.size());
    any.PackFrom(raw_request);
  }
=======
  any.PackFrom(request);
  auto r = InvokeMethod(method_id, any, timeout, c);
  if (!r.ok()) {
    return absl::InternalError(
        absl::StrFormat("Failed to invoke method '%s': %s", MethodName(method_id), r.status().ToString()));
  }
  Response resp;
  if (!r->UnpackTo(&resp)) {
    return absl::InternalError(absl::StrFormat("Failed to unpack response for method '%s'", MethodName(method_id)));
  }
  return resp;
}

// Call with a raw message.  You will get a raw buffer back.
inline absl::StatusOr<std::vector<char>>
RpcClient::Call(int method_id, const std::vector<char> &request,
                std::chrono::nanoseconds timeout, co::Coroutine *c) {
  RawMessage raw_request;
  raw_request.set_data(request.data(), request.size());
  google::protobuf::Any any;
  any.PackFrom(raw_request);
  auto r = InvokeMethod(method_id, any, timeout, c);
  if (!r.ok()) {
    return absl::InternalError(
        absl::StrFormat("Failed to invoke method '%s': %s", MethodName(method_id), r.status().ToString()));
  }
  RawMessage resp;
  if (!r->UnpackTo(&resp)) {
    return absl::InternalError(absl::StrFormat("Failed to unpack response for method '%s'", MethodName(method_id)));
  }
  return std::vector<char>(resp.data().begin(), resp.data().end());
}

// Call void method.  There is an internal response message sent but it is
// absorbed.
template <typename Request>
inline absl::Status RpcClient::Call(int method_id, const Request &request,
                                    std::chrono::nanoseconds timeout,
                                    co::Coroutine *c) {
  google::protobuf::Any any;
  any.PackFrom(request);
  auto r = InvokeMethod(method_id, any, timeout, c);
  if (!r.ok()) {
    return absl::InternalError(
        absl::StrFormat("Failed to invoke method '%s': %s", MethodName(method_id), r.status().ToString()));
  }
  VoidMessage resp;
  if (!r->UnpackTo(&resp)) {
    return absl::InternalError(absl::StrFormat("Failed to unpack response for method '%s'", MethodName(method_id)));
  }
  return absl::OkStatus();
}

// Call with a void raw message.  There is a response internally but you don't
// see it.
template <>
inline absl::Status
RpcClient::Call(int method_id, const std::vector<char> &request,
                std::chrono::nanoseconds timeout, co::Coroutine *c) {
  RawMessage raw_request;
  raw_request.set_data(request.data(), request.size());
  google::protobuf::Any any;
  any.PackFrom(raw_request);
>>>>>>> 820547c1
  auto r = InvokeMethod(method_id, any, timeout, c);
  if (!r.ok()) {
    return absl::InternalError(
        absl::StrFormat("Failed to invoke method '%s': %s", MethodName(method_id), r.status().ToString()));
  }
<<<<<<< HEAD
  if constexpr (std::is_base_of_v<google::protobuf::Message, Response>) {
    Response resp;
    if (!r->UnpackTo(&resp)) {
      return absl::InternalError(
          absl::StrFormat("Failed to unpack response of type %s",
                          Response::descriptor()->full_name()));
    }
    return resp;
  } else if constexpr (std::is_same_v<Response, void>) {
    VoidMessage resp;
    if (!r->UnpackTo(&resp)) {
      return absl::InternalError("Failed to unpack void response");
    }
    return absl::OkStatus();
  } else {
    RawMessage resp;
    if (!r->UnpackTo(&resp)) {
      return absl::InternalError("Failed to unpack raw bytes response");
    }
    return Response(resp.data().begin(), resp.data().end());
=======
  VoidMessage resp;
  if (!r->UnpackTo(&resp)) {
    return absl::InternalError(absl::StrFormat("Failed to unpack response for method '%s'", MethodName(method_id)));
  }
  return absl::OkStatus();
}

template <typename Request, typename Response>
inline absl::StatusOr<Response> RpcClient::Call(const std::string &method_name,
                                                const Request &request,
                                                co::Coroutine *c) {
  auto method_id = FindMethod(method_name);
  if (!method_id.ok()) {
    return absl::InternalError(
        absl::StrFormat("No such method: %s", method_name));
>>>>>>> 820547c1
  }
}

// Call with request and response.  Both types must be protobuf messages.  A
// timeout will result in an error.
template <typename Request, typename Response>
inline RpcClient::CallResult<Response>
RpcClient::Call(std::string_view method_name, const Request &request,
                std::chrono::nanoseconds timeout, co::Coroutine *c) {
  auto method_id = FindMethod(method_name);
  if (!method_id.ok()) {
    return absl::InternalError(
        absl::StrFormat("No such method: '%s'", method_name));
  }
  return Call<Request, Response>(*method_id, request, timeout, c);
}

<<<<<<< HEAD
=======
// Call with a raw message.  You will get a raw buffer back.
inline absl::StatusOr<std::vector<char>>
RpcClient::Call(const std::string &method_name,
                const std::vector<char> &request,
                std::chrono::nanoseconds timeout, co::Coroutine *c) {
  auto method_id = FindMethod(method_name);
  if (!method_id.ok()) {
    return absl::InternalError(
        absl::StrFormat("No such method: '%s'", method_name));
  }
  return Call(*method_id, request, timeout, c);
}

// Call void method.
template <typename Request>
inline absl::Status
RpcClient::Call(const std::string &method_name, const Request &request,
                std::chrono::nanoseconds timeout, co::Coroutine *c) {
  auto method_id = FindMethod(method_name);
  if (!method_id.ok()) {
    return absl::InternalError(
        absl::StrFormat("No such method: '%s'", method_name));
  }
  return Call<Request>(*method_id, request, timeout, c);
}

template <>
inline absl::Status RpcClient::Call(const std::string &method_name,
                                    const std::vector<char> &request,
                                    std::chrono::nanoseconds timeout,
                                    co::Coroutine *c) {
  auto method_id = FindMethod(method_name);
  if (!method_id.ok()) {
    return absl::InternalError(
        absl::StrFormat("No such method: '%s'", method_name));
  }
  RawMessage raw_request;
  raw_request.set_data(request.data(), request.size());
  google::protobuf::Any any;
  any.PackFrom(raw_request);
  auto r = InvokeMethod(*method_id, any, timeout, c);
  if (!r.ok()) {
    return absl::InternalError(
        absl::StrFormat("Failed to invoke method '%s': %s", method_name, r.status().ToString()));
  }
  VoidMessage resp;
  if (!r->UnpackTo(&resp)) {
    return absl::InternalError(absl::StrFormat("Failed to unpack response for method '%s'", method_name));
  }
  return absl::OkStatus();
}

>>>>>>> 820547c1
template <typename Request, typename Response>
inline absl::Status RpcClient::Call(int method_id, const Request &request,
                                    ResponseReceiver<Response> &receiver,
                                    std::chrono::nanoseconds timeout,
                                    co::Coroutine *c) {
  google::protobuf::Any any;
  if constexpr (std::is_base_of_v<google::protobuf::Message, Request>) {
    any.PackFrom(request);
  } else {
    RawMessage raw_request;
    raw_request.set_data(request.data(), request.size());
    any.PackFrom(raw_request);
  }
  any.PackFrom(request);
  auto status = InvokeMethod(
      method_id, any,
      [&receiver](std::shared_ptr<RpcClient> client, uint64_t client_id,
                  int session_id, int request_id,
                  std::shared_ptr<client_internal::Method> method,
                  const RpcResponse *response) {
        // For cancellation we need to store the IDs for the outgoing request.
        receiver.SetInvokationDetails(client, client_id, session_id, request_id,
                                      method);
        if (response->is_cancelled()) {
          receiver.OnCancel();
        } else if (!response->error().empty()) {
          receiver.OnError(absl::InternalError(response->error()));
        } else if (response->is_last() && !response->has_result()) {
          receiver.OnFinish();
        } else {
<<<<<<< HEAD
          if constexpr (std::is_base_of_v<google::protobuf::Message, Response>) {
            Response resp;
            if (!response->result().UnpackTo(&resp)) {
              receiver.OnError(absl::InternalError(
                  absl::StrFormat("Failed to unpack response of type %s",
                                  Response::descriptor()->full_name())));
            } else {
              receiver.OnResponse(std::move(resp));
            }
          } else if constexpr (std::is_same_v<Response, void>) {
            VoidMessage resp;
            if (!response->result().UnpackTo(&resp)) {
              receiver.OnError(absl::InternalError("Failed to unpack void response"));
            } else {
              receiver.OnResponse();
            }
=======
          Response resp;
          if (!response->result().UnpackTo(&resp)) {
            receiver.OnError(absl::InternalError(absl::StrFormat("Failed to unpack response for method '%s'", method->name)));
>>>>>>> 820547c1
          } else {
            RawMessage resp;
            if (!response->result().UnpackTo(&resp)) {
              receiver.OnError(absl::InternalError("Failed to unpack raw bytes response"));
            } else {
              receiver.OnResponse(Response(resp.data().begin(), resp.data().end()));
            }
          }
        }
      },
      timeout, c);
  if (!status.ok()) {
    return absl::InternalError(
        absl::StrFormat("Failed to invoke method: %s", status.ToString()));
  }
  return absl::OkStatus();
}

template <typename Request, typename Response>
inline absl::Status
RpcClient::Call(const std::string &method_name, const Request &request,
                ResponseReceiver<Response> &receiver,
                std::chrono::nanoseconds timeout, co::Coroutine *c) {
  auto method_id = FindMethod(method_name);
  if (!method_id.ok()) {
    return absl::InternalError(
        absl::StrFormat("No such method: '%s'", method_name));
  }
  return Call(*method_id, request, receiver, timeout, c);
}

template <typename Response>
inline absl::Status
ResponseReceiver<Response>::Cancel(std::chrono::nanoseconds timeout,
                                   co::Coroutine *c) {
  if (IsCancelled()) {
    return absl::OkStatus();
  }
  if (auto status = client_->CancelRequest(client_id_, session_id_, request_id_,
                                           method_, timeout, c);
      !status.ok()) {
    return status;
  }
  cancelled_ = true;
  return absl::OkStatus();
}
} // namespace subspace<|MERGE_RESOLUTION|>--- conflicted
+++ resolved
@@ -287,7 +287,6 @@
 RpcClient::Call(int method_id, const Request &request,
                 std::chrono::nanoseconds timeout, co::Coroutine *c) {
   google::protobuf::Any any;
-<<<<<<< HEAD
   if constexpr (std::is_base_of_v<google::protobuf::Message, Request>) {
     any.PackFrom(request);
   } else {
@@ -295,77 +294,11 @@
     raw_request.set_data(request.data(), request.size());
     any.PackFrom(raw_request);
   }
-=======
-  any.PackFrom(request);
   auto r = InvokeMethod(method_id, any, timeout, c);
   if (!r.ok()) {
     return absl::InternalError(
         absl::StrFormat("Failed to invoke method '%s': %s", MethodName(method_id), r.status().ToString()));
   }
-  Response resp;
-  if (!r->UnpackTo(&resp)) {
-    return absl::InternalError(absl::StrFormat("Failed to unpack response for method '%s'", MethodName(method_id)));
-  }
-  return resp;
-}
-
-// Call with a raw message.  You will get a raw buffer back.
-inline absl::StatusOr<std::vector<char>>
-RpcClient::Call(int method_id, const std::vector<char> &request,
-                std::chrono::nanoseconds timeout, co::Coroutine *c) {
-  RawMessage raw_request;
-  raw_request.set_data(request.data(), request.size());
-  google::protobuf::Any any;
-  any.PackFrom(raw_request);
-  auto r = InvokeMethod(method_id, any, timeout, c);
-  if (!r.ok()) {
-    return absl::InternalError(
-        absl::StrFormat("Failed to invoke method '%s': %s", MethodName(method_id), r.status().ToString()));
-  }
-  RawMessage resp;
-  if (!r->UnpackTo(&resp)) {
-    return absl::InternalError(absl::StrFormat("Failed to unpack response for method '%s'", MethodName(method_id)));
-  }
-  return std::vector<char>(resp.data().begin(), resp.data().end());
-}
-
-// Call void method.  There is an internal response message sent but it is
-// absorbed.
-template <typename Request>
-inline absl::Status RpcClient::Call(int method_id, const Request &request,
-                                    std::chrono::nanoseconds timeout,
-                                    co::Coroutine *c) {
-  google::protobuf::Any any;
-  any.PackFrom(request);
-  auto r = InvokeMethod(method_id, any, timeout, c);
-  if (!r.ok()) {
-    return absl::InternalError(
-        absl::StrFormat("Failed to invoke method '%s': %s", MethodName(method_id), r.status().ToString()));
-  }
-  VoidMessage resp;
-  if (!r->UnpackTo(&resp)) {
-    return absl::InternalError(absl::StrFormat("Failed to unpack response for method '%s'", MethodName(method_id)));
-  }
-  return absl::OkStatus();
-}
-
-// Call with a void raw message.  There is a response internally but you don't
-// see it.
-template <>
-inline absl::Status
-RpcClient::Call(int method_id, const std::vector<char> &request,
-                std::chrono::nanoseconds timeout, co::Coroutine *c) {
-  RawMessage raw_request;
-  raw_request.set_data(request.data(), request.size());
-  google::protobuf::Any any;
-  any.PackFrom(raw_request);
->>>>>>> 820547c1
-  auto r = InvokeMethod(method_id, any, timeout, c);
-  if (!r.ok()) {
-    return absl::InternalError(
-        absl::StrFormat("Failed to invoke method '%s': %s", MethodName(method_id), r.status().ToString()));
-  }
-<<<<<<< HEAD
   if constexpr (std::is_base_of_v<google::protobuf::Message, Response>) {
     Response resp;
     if (!r->UnpackTo(&resp)) {
@@ -386,23 +319,6 @@
       return absl::InternalError("Failed to unpack raw bytes response");
     }
     return Response(resp.data().begin(), resp.data().end());
-=======
-  VoidMessage resp;
-  if (!r->UnpackTo(&resp)) {
-    return absl::InternalError(absl::StrFormat("Failed to unpack response for method '%s'", MethodName(method_id)));
-  }
-  return absl::OkStatus();
-}
-
-template <typename Request, typename Response>
-inline absl::StatusOr<Response> RpcClient::Call(const std::string &method_name,
-                                                const Request &request,
-                                                co::Coroutine *c) {
-  auto method_id = FindMethod(method_name);
-  if (!method_id.ok()) {
-    return absl::InternalError(
-        absl::StrFormat("No such method: %s", method_name));
->>>>>>> 820547c1
   }
 }
 
@@ -420,61 +336,6 @@
   return Call<Request, Response>(*method_id, request, timeout, c);
 }
 
-<<<<<<< HEAD
-=======
-// Call with a raw message.  You will get a raw buffer back.
-inline absl::StatusOr<std::vector<char>>
-RpcClient::Call(const std::string &method_name,
-                const std::vector<char> &request,
-                std::chrono::nanoseconds timeout, co::Coroutine *c) {
-  auto method_id = FindMethod(method_name);
-  if (!method_id.ok()) {
-    return absl::InternalError(
-        absl::StrFormat("No such method: '%s'", method_name));
-  }
-  return Call(*method_id, request, timeout, c);
-}
-
-// Call void method.
-template <typename Request>
-inline absl::Status
-RpcClient::Call(const std::string &method_name, const Request &request,
-                std::chrono::nanoseconds timeout, co::Coroutine *c) {
-  auto method_id = FindMethod(method_name);
-  if (!method_id.ok()) {
-    return absl::InternalError(
-        absl::StrFormat("No such method: '%s'", method_name));
-  }
-  return Call<Request>(*method_id, request, timeout, c);
-}
-
-template <>
-inline absl::Status RpcClient::Call(const std::string &method_name,
-                                    const std::vector<char> &request,
-                                    std::chrono::nanoseconds timeout,
-                                    co::Coroutine *c) {
-  auto method_id = FindMethod(method_name);
-  if (!method_id.ok()) {
-    return absl::InternalError(
-        absl::StrFormat("No such method: '%s'", method_name));
-  }
-  RawMessage raw_request;
-  raw_request.set_data(request.data(), request.size());
-  google::protobuf::Any any;
-  any.PackFrom(raw_request);
-  auto r = InvokeMethod(*method_id, any, timeout, c);
-  if (!r.ok()) {
-    return absl::InternalError(
-        absl::StrFormat("Failed to invoke method '%s': %s", method_name, r.status().ToString()));
-  }
-  VoidMessage resp;
-  if (!r->UnpackTo(&resp)) {
-    return absl::InternalError(absl::StrFormat("Failed to unpack response for method '%s'", method_name));
-  }
-  return absl::OkStatus();
-}
-
->>>>>>> 820547c1
 template <typename Request, typename Response>
 inline absl::Status RpcClient::Call(int method_id, const Request &request,
                                     ResponseReceiver<Response> &receiver,
@@ -505,7 +366,6 @@
         } else if (response->is_last() && !response->has_result()) {
           receiver.OnFinish();
         } else {
-<<<<<<< HEAD
           if constexpr (std::is_base_of_v<google::protobuf::Message, Response>) {
             Response resp;
             if (!response->result().UnpackTo(&resp)) {
@@ -522,11 +382,6 @@
             } else {
               receiver.OnResponse();
             }
-=======
-          Response resp;
-          if (!response->result().UnpackTo(&resp)) {
-            receiver.OnError(absl::InternalError(absl::StrFormat("Failed to unpack response for method '%s'", method->name)));
->>>>>>> 820547c1
           } else {
             RawMessage resp;
             if (!response->result().UnpackTo(&resp)) {
