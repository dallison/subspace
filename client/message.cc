#include "client/message.h"
#include "client/subscriber.h"

namespace subspace {
<<<<<<< HEAD
ActiveMessage::ActiveMessage(std::shared_ptr<details::SubscriberImpl> sub, size_t len,
                 MessageSlot *slot, const void *buf, uint64_t ord, int64_t ts, int vchan_id, bool is_activation)
    : sub(sub), length(len), slot(slot), buffer(buf), ordinal(ord),
      timestamp(ts), vchan_id(vchan_id), is_activation(is_activation) {
=======
ActiveMessage::ActiveMessage(std::shared_ptr<details::SubscriberImpl> subr, size_t len,
                 MessageSlot *slot_ptr, const void *buf, uint64_t ord, int64_t ts, int vid)
    : sub(std::move(subr)), length(len), slot(slot_ptr), buffer(buf), ordinal(ord),
      timestamp(ts), vchan_id(vid) {
>>>>>>> cf7800d7
  if (slot == nullptr) {
    return;
  }
  if (!sub->AddActiveMessage(slot)) {
    ResetInternal();
  }
}

ActiveMessage::~ActiveMessage() { Release(); }

void ActiveMessage::Release() {
  if (sub != nullptr) {
    sub->RemoveActiveMessage(slot);
  }
  ResetInternal();
}
} // namespace subspace<|MERGE_RESOLUTION|>--- conflicted
+++ resolved
@@ -2,17 +2,10 @@
 #include "client/subscriber.h"
 
 namespace subspace {
-<<<<<<< HEAD
-ActiveMessage::ActiveMessage(std::shared_ptr<details::SubscriberImpl> sub, size_t len,
-                 MessageSlot *slot, const void *buf, uint64_t ord, int64_t ts, int vchan_id, bool is_activation)
-    : sub(sub), length(len), slot(slot), buffer(buf), ordinal(ord),
-      timestamp(ts), vchan_id(vchan_id), is_activation(is_activation) {
-=======
 ActiveMessage::ActiveMessage(std::shared_ptr<details::SubscriberImpl> subr, size_t len,
-                 MessageSlot *slot_ptr, const void *buf, uint64_t ord, int64_t ts, int vid)
+                 MessageSlot *slot_ptr, const void *buf, uint64_t ord, int64_t ts, int vid, bool activation)
     : sub(std::move(subr)), length(len), slot(slot_ptr), buffer(buf), ordinal(ord),
-      timestamp(ts), vchan_id(vid) {
->>>>>>> cf7800d7
+      timestamp(ts), vchan_id(vid), is_activation(activation) {
   if (slot == nullptr) {
     return;
   }
